--- conflicted
+++ resolved
@@ -1,11 +1,6 @@
 #!/usr/bin/env groovy
 common {
-<<<<<<< HEAD
-  slackChannel = '#connect-eng'
-  upstreamProjects = 'confluentinc/schema-registry,confluentinc/kafka-connect-storage-common'
-=======
   slackChannel = '#connect-warn'
   upstreamProjects = 'confluentinc/schema-registry'
->>>>>>> 015caec0
   nodeLabel = 'docker-oraclejdk8'
 }