--- conflicted
+++ resolved
@@ -3,9 +3,6 @@
   slackChannel = '#connect-warn'
   upstreamProjects = ['confluentinc/schema-registry','confluentinc/common']
   twistlockCveScan = true
-<<<<<<< HEAD
   downStreamValidate = false
-=======
   nodeLabel = 'docker-debian-jdk8'
->>>>>>> cf58c0c0
 }