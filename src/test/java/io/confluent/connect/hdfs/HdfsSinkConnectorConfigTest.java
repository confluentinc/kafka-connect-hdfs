/*
 * Copyright 2017 Confluent Inc.
 *
 * Licensed under the Apache License, Version 2.0 (the "License");
 * you may not use this file except in compliance with the License.
 * You may obtain a copy of the License at
 *
 * http://www.apache.org/licenses/LICENSE-2.0
 *
 * Unless required by applicable law or agreed to in writing, software
 * distributed under the License is distributed on an "AS IS" BASIS,
 * WITHOUT WARRANTIES OR CONDITIONS OF ANY KIND, either express or implied.
 * See the License for the specific language governing permissions and
 * limitations under the License.
 */

package io.confluent.connect.hdfs;

import org.apache.hadoop.hive.metastore.api.FieldSchema;
import org.apache.kafka.common.config.ConfigException;
import org.apache.kafka.common.config.ConfigValue;
import org.apache.kafka.connect.sink.SinkRecord;
import org.junit.Assert;
import org.junit.Before;
import org.junit.Test;

import java.util.Arrays;
import java.util.HashMap;
import java.util.List;
import java.util.Map;

import io.confluent.connect.hdfs.avro.AvroFormat;
import io.confluent.connect.hdfs.json.JsonFormat;
import io.confluent.connect.hdfs.storage.HdfsStorage;
import io.confluent.connect.storage.common.StorageCommonConfig;
import io.confluent.connect.storage.partitioner.DailyPartitioner;
import io.confluent.connect.storage.partitioner.DefaultPartitioner;
import io.confluent.connect.storage.partitioner.FieldPartitioner;
import io.confluent.connect.storage.partitioner.HourlyPartitioner;
import io.confluent.connect.storage.partitioner.Partitioner;
import io.confluent.connect.storage.partitioner.PartitionerConfig;
import io.confluent.connect.storage.partitioner.TimeBasedPartitioner;

import static org.junit.Assert.assertEquals;
import static org.junit.Assert.assertFalse;
import static org.junit.Assert.assertNull;
import static org.junit.Assert.assertTrue;

public class HdfsSinkConnectorConfigTest extends TestWithMiniDFSCluster {
  @Before
  @Override
  public void setUp() throws Exception {
    super.setUp();
  }

  @Test(expected = ConfigException.class)
  public void testUrlConfigMustBeNonEmpty() {
    properties.remove(StorageCommonConfig.STORE_URL_CONFIG);
    properties.remove(HdfsSinkConnectorConfig.HDFS_URL_CONFIG);
    connectorConfig = new HdfsSinkConnectorConfig(properties);
  }

  @Test
  public void testStorageCommonUrlPreferred() {
    connectorConfig = new HdfsSinkConnectorConfig(properties);
    assertEquals(url, connectorConfig.getUrl());
  }

  @Test
  public void testHdfsUrlIsValid() {
    connectorConfig = new HdfsSinkConnectorConfig(properties);
    properties.remove(StorageCommonConfig.STORE_URL_CONFIG);
    assertEquals(url, connectorConfig.getUrl());
  }

  @Test
  public void testStorageClass() throws Exception {
    // No real test case yet
    connectorConfig = new HdfsSinkConnectorConfig(properties);
    assertEquals(
        HdfsStorage.class,
        connectorConfig.getClass(StorageCommonConfig.STORAGE_CLASS_CONFIG)
    );
  }

  @Test
  public void testUndefinedURL() throws Exception {
    properties.remove(StorageCommonConfig.STORE_URL_CONFIG);
    connectorConfig = new HdfsSinkConnectorConfig(properties);
    assertNull(connectorConfig.getString(StorageCommonConfig.STORE_URL_CONFIG));
  }

  @Test
<<<<<<< HEAD
  public void testAvroCompressionSettings() {
    for (String codec : HdfsSinkConnectorConfig.AVRO_SUPPORTED_CODECS) {
      Map<String, String> props = new HashMap<>(this.properties);
      props.put(HdfsSinkConnectorConfig.AVRO_CODEC_CONFIG, codec);
      HdfsSinkConnectorConfig config = new HdfsSinkConnectorConfig(props);
      Assert.assertNotNull(config.getAvroCodec());
    }
  }

  @Test(expected = ConfigException.class)
  public void testUnsupportedAvroCompressionSettings() {
    // test for an unsupported codec.
    this.properties.put(HdfsSinkConnectorConfig.AVRO_CODEC_CONFIG, "abc");

    new HdfsSinkConnectorConfig(properties);
    Assert.assertTrue("Expected the constructor to throw an exception", false);
=======
  public void testValidTimezoneWithScheduleIntervalAccepted (){
    properties.put(PartitionerConfig.TIMEZONE_CONFIG, "CET");
    properties.put(HdfsSinkConnectorConfig.ROTATE_SCHEDULE_INTERVAL_MS_CONFIG, "30");
    new HdfsSinkConnectorConfig(properties);
  }

  @Test(expected = ConfigException.class)
  public void testEmptyTimezoneThrowsExceptionOnScheduleInterval() {
    properties.put(PartitionerConfig.TIMEZONE_CONFIG, PartitionerConfig.TIMEZONE_DEFAULT);
    properties.put(HdfsSinkConnectorConfig.ROTATE_SCHEDULE_INTERVAL_MS_CONFIG, "30");
    new HdfsSinkConnectorConfig(properties);
  }

  @Test
  public void testEmptyTimezoneExceptionMessage() {
    properties.put(PartitionerConfig.TIMEZONE_CONFIG, PartitionerConfig.TIMEZONE_DEFAULT);
    properties.put(HdfsSinkConnectorConfig.ROTATE_SCHEDULE_INTERVAL_MS_CONFIG, "30");
    String expectedError =  String.format(
        "%s configuration must be set when using %s",
        PartitionerConfig.TIMEZONE_CONFIG,
        HdfsSinkConnectorConfig.ROTATE_SCHEDULE_INTERVAL_MS_CONFIG
    );
    try {
      new HdfsSinkConnectorConfig(properties);
    } catch (ConfigException e) {
      assertEquals(expectedError, e.getMessage());
    }
>>>>>>> c2b2255b
  }

  @Test
  public void testRecommendedValues() throws Exception {
    List<Object> expectedStorageClasses = Arrays.<Object>asList(HdfsStorage.class);

    List<Object> expectedFormatClasses = Arrays.<Object>asList(
        AvroFormat.class,
        JsonFormat.class
    );

    List<Object> expectedPartitionerClasses = Arrays.<Object>asList(
        DefaultPartitioner.class,
        HourlyPartitioner.class,
        DailyPartitioner.class,
        TimeBasedPartitioner.class,
        FieldPartitioner.class
    );

    List<ConfigValue> values = HdfsSinkConnectorConfig.getConfig().validate(properties);
    for (ConfigValue val : values) {
      if (val.value() instanceof Class) {
        switch (val.name()) {
          case StorageCommonConfig.STORAGE_CLASS_CONFIG:
            assertEquals(expectedStorageClasses, val.recommendedValues());
            break;
          case HdfsSinkConnectorConfig.FORMAT_CLASS_CONFIG:
            assertEquals(expectedFormatClasses, val.recommendedValues());
            break;
          case PartitionerConfig.PARTITIONER_CLASS_CONFIG:
            assertEquals(expectedPartitionerClasses, val.recommendedValues());
            break;
        }
      }
    }
  }

  @Test
  public void testVisibilityForPartitionerClassDependentConfigs() throws Exception {
    properties.put(PartitionerConfig.PARTITIONER_CLASS_CONFIG, DefaultPartitioner.class.getName());
    List<ConfigValue> values = HdfsSinkConnectorConfig.getConfig().validate(properties);
    for (ConfigValue val : values) {
      switch (val.name()) {
        case PartitionerConfig.PARTITION_FIELD_NAME_CONFIG:
        case PartitionerConfig.PARTITION_DURATION_MS_CONFIG:
        case PartitionerConfig.PATH_FORMAT_CONFIG:
        case PartitionerConfig.LOCALE_CONFIG:
        case PartitionerConfig.TIMEZONE_CONFIG:
          assertFalse(val.visible());
          break;
      }
    }

    properties.put(PartitionerConfig.PARTITIONER_CLASS_CONFIG, FieldPartitioner.class.getName());
    values = HdfsSinkConnectorConfig.getConfig().validate(properties);
    for (ConfigValue val : values) {
      switch (val.name()) {
        case PartitionerConfig.PARTITION_FIELD_NAME_CONFIG:
          assertTrue(val.visible());
          break;
        case PartitionerConfig.PARTITION_DURATION_MS_CONFIG:
        case PartitionerConfig.PATH_FORMAT_CONFIG:
        case PartitionerConfig.LOCALE_CONFIG:
        case PartitionerConfig.TIMEZONE_CONFIG:
          assertFalse(val.visible());
          break;
      }
    }

    properties.put(PartitionerConfig.PARTITIONER_CLASS_CONFIG, DailyPartitioner.class.getName());
    values = HdfsSinkConnectorConfig.getConfig().validate(properties);
    for (ConfigValue val : values) {
      switch (val.name()) {
        case PartitionerConfig.PARTITION_FIELD_NAME_CONFIG:
        case PartitionerConfig.PARTITION_DURATION_MS_CONFIG:
        case PartitionerConfig.PATH_FORMAT_CONFIG:
          assertFalse(val.visible());
          break;
        case PartitionerConfig.LOCALE_CONFIG:
        case PartitionerConfig.TIMEZONE_CONFIG:
          assertTrue(val.visible());
          break;
      }
    }

    properties.put(PartitionerConfig.PARTITIONER_CLASS_CONFIG, HourlyPartitioner.class.getName());
    values = HdfsSinkConnectorConfig.getConfig().validate(properties);
    for (ConfigValue val : values) {
      switch (val.name()) {
        case PartitionerConfig.PARTITION_FIELD_NAME_CONFIG:
        case PartitionerConfig.PARTITION_DURATION_MS_CONFIG:
        case PartitionerConfig.PATH_FORMAT_CONFIG:
          assertFalse(val.visible());
          break;
        case PartitionerConfig.LOCALE_CONFIG:
        case PartitionerConfig.TIMEZONE_CONFIG:
          assertTrue(val.visible());
          break;
      }
    }

    properties.put(
        PartitionerConfig.PARTITIONER_CLASS_CONFIG,
        TimeBasedPartitioner.class.getName()
    );
    values = HdfsSinkConnectorConfig.getConfig().validate(properties);
    for (ConfigValue val : values) {
      switch (val.name()) {
        case PartitionerConfig.PARTITION_DURATION_MS_CONFIG:
        case PartitionerConfig.PATH_FORMAT_CONFIG:
        case PartitionerConfig.LOCALE_CONFIG:
        case PartitionerConfig.TIMEZONE_CONFIG:
          assertTrue(val.visible());
          break;
      }
    }

    Partitioner<?> klass = new Partitioner<FieldSchema>() {
      @Override
      public void configure(Map<String, Object> config) {}

      @Override
      public String encodePartition(SinkRecord sinkRecord) {
        return null;
      }

      @Override
      public String generatePartitionedPath(String topic, String encodedPartition) {
        return null;
      }

      @Override
      public List<FieldSchema> partitionFields() {
        return null;
      }
    };

    properties.put(
        PartitionerConfig.PARTITIONER_CLASS_CONFIG,
        klass.getClass().getName()
    );
    values = HdfsSinkConnectorConfig.getConfig().validate(properties);
    for (ConfigValue val : values) {
      switch (val.name()) {
        case PartitionerConfig.PARTITION_DURATION_MS_CONFIG:
        case PartitionerConfig.PATH_FORMAT_CONFIG:
        case PartitionerConfig.LOCALE_CONFIG:
        case PartitionerConfig.TIMEZONE_CONFIG:
          assertTrue(val.visible());
          break;
      }
    }
  }

  @Test
  public void testVisibilityForDeprecatedPartitionerClassDependentConfigs() throws Exception {
    properties.put(
        PartitionerConfig.PARTITIONER_CLASS_CONFIG,
        io.confluent.connect.hdfs.partitioner.DefaultPartitioner.class.getName()
    );
    List<ConfigValue> values = HdfsSinkConnectorConfig.getConfig().validate(properties);
    for (ConfigValue val : values) {
      switch (val.name()) {
        case PartitionerConfig.PARTITION_FIELD_NAME_CONFIG:
        case PartitionerConfig.PARTITION_DURATION_MS_CONFIG:
        case PartitionerConfig.PATH_FORMAT_CONFIG:
        case PartitionerConfig.LOCALE_CONFIG:
        case PartitionerConfig.TIMEZONE_CONFIG:
          assertFalse(val.visible());
          break;
      }
    }

    properties.put(
        PartitionerConfig.PARTITIONER_CLASS_CONFIG,
        io.confluent.connect.hdfs.partitioner.FieldPartitioner.class.getName()
    );
    values = HdfsSinkConnectorConfig.getConfig().validate(properties);
    for (ConfigValue val : values) {
      switch (val.name()) {
        case PartitionerConfig.PARTITION_FIELD_NAME_CONFIG:
          assertTrue(val.visible());
          break;
        case PartitionerConfig.PARTITION_DURATION_MS_CONFIG:
        case PartitionerConfig.PATH_FORMAT_CONFIG:
        case PartitionerConfig.LOCALE_CONFIG:
        case PartitionerConfig.TIMEZONE_CONFIG:
          assertFalse(val.visible());
          break;
      }
    }

    properties.put(
        PartitionerConfig.PARTITIONER_CLASS_CONFIG,
        io.confluent.connect.hdfs.partitioner.DailyPartitioner.class.getName()
    );
    values = HdfsSinkConnectorConfig.getConfig().validate(properties);
    for (ConfigValue val : values) {
      switch (val.name()) {
        case PartitionerConfig.PARTITION_FIELD_NAME_CONFIG:
        case PartitionerConfig.PARTITION_DURATION_MS_CONFIG:
        case PartitionerConfig.PATH_FORMAT_CONFIG:
          assertFalse(val.visible());
          break;
        case PartitionerConfig.LOCALE_CONFIG:
        case PartitionerConfig.TIMEZONE_CONFIG:
          assertTrue(val.visible());
          break;
      }
    }

    properties.put(
        PartitionerConfig.PARTITIONER_CLASS_CONFIG,
        io.confluent.connect.hdfs.partitioner.HourlyPartitioner.class.getName()
    );
    values = HdfsSinkConnectorConfig.getConfig().validate(properties);
    for (ConfigValue val : values) {
      switch (val.name()) {
        case PartitionerConfig.PARTITION_FIELD_NAME_CONFIG:
        case PartitionerConfig.PARTITION_DURATION_MS_CONFIG:
        case PartitionerConfig.PATH_FORMAT_CONFIG:
          assertFalse(val.visible());
          break;
        case PartitionerConfig.LOCALE_CONFIG:
        case PartitionerConfig.TIMEZONE_CONFIG:
          assertTrue(val.visible());
          break;
      }
    }

    properties.put(
        PartitionerConfig.PARTITIONER_CLASS_CONFIG,
        io.confluent.connect.hdfs.partitioner.TimeBasedPartitioner.class.getName()
    );
    values = HdfsSinkConnectorConfig.getConfig().validate(properties);
    for (ConfigValue val : values) {
      switch (val.name()) {
        case PartitionerConfig.PARTITION_DURATION_MS_CONFIG:
        case PartitionerConfig.PATH_FORMAT_CONFIG:
        case PartitionerConfig.LOCALE_CONFIG:
        case PartitionerConfig.TIMEZONE_CONFIG:
          assertTrue(val.visible());
          break;
      }
    }

    io.confluent.connect.hdfs.partitioner.Partitioner klass =
        new io.confluent.connect.hdfs.partitioner.Partitioner() {
      @Override
      public void configure(Map<String, Object> config) {}

      @Override
      public String encodePartition(SinkRecord sinkRecord) {
        return null;
      }

      @Override
      public String generatePartitionedPath(String topic, String encodedPartition) {
        return null;
      }

      @Override
      public List<FieldSchema> partitionFields() {
        return null;
      }
    };

    properties.put(
        PartitionerConfig.PARTITIONER_CLASS_CONFIG,
        klass.getClass().getName()
    );
    values = HdfsSinkConnectorConfig.getConfig().validate(properties);
    for (ConfigValue val : values) {
      switch (val.name()) {
        case PartitionerConfig.PARTITION_DURATION_MS_CONFIG:
        case PartitionerConfig.PATH_FORMAT_CONFIG:
        case PartitionerConfig.LOCALE_CONFIG:
        case PartitionerConfig.TIMEZONE_CONFIG:
          assertTrue(val.visible());
          break;
      }
    }
  }
}
<|MERGE_RESOLUTION|>--- conflicted
+++ resolved
@@ -91,7 +91,6 @@
   }
 
   @Test
-<<<<<<< HEAD
   public void testAvroCompressionSettings() {
     for (String codec : HdfsSinkConnectorConfig.AVRO_SUPPORTED_CODECS) {
       Map<String, String> props = new HashMap<>(this.properties);
@@ -108,7 +107,9 @@
 
     new HdfsSinkConnectorConfig(properties);
     Assert.assertTrue("Expected the constructor to throw an exception", false);
-=======
+  }
+
+  @Test
   public void testValidTimezoneWithScheduleIntervalAccepted (){
     properties.put(PartitionerConfig.TIMEZONE_CONFIG, "CET");
     properties.put(HdfsSinkConnectorConfig.ROTATE_SCHEDULE_INTERVAL_MS_CONFIG, "30");
@@ -136,7 +137,6 @@
     } catch (ConfigException e) {
       assertEquals(expectedError, e.getMessage());
     }
->>>>>>> c2b2255b
   }
 
   @Test
