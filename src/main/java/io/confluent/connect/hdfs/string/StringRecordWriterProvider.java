/**
 * Copyright 2018 Confluent Inc.
 *
 * Licensed under the Apache License, Version 2.0 (the "License"); you may not use this file except
 * in compliance with the License. You may obtain a copy of the License at
 *
 * http://www.apache.org/licenses/LICENSE-2.0
 *
 * Unless required by applicable law or agreed to in writing, software distributed under the License
 * is distributed on an "AS IS" BASIS, WITHOUT WARRANTIES OR CONDITIONS OF ANY KIND, either express
 * or implied. See the License for the specific language governing permissions and limitations under
 * the License.
 */

package io.confluent.connect.hdfs.string;

import org.apache.kafka.connect.errors.ConnectException;
import org.apache.kafka.connect.sink.SinkRecord;
import org.slf4j.Logger;
import org.slf4j.LoggerFactory;

import java.io.BufferedWriter;
import java.io.IOException;
import java.io.OutputStream;
import java.io.OutputStreamWriter;
import java.nio.charset.Charset;

import io.confluent.connect.hdfs.HdfsSinkConnectorConfig;
import io.confluent.connect.hdfs.storage.HdfsStorage;
import io.confluent.connect.storage.format.RecordWriter;
import io.confluent.connect.storage.format.RecordWriterProvider;

/**
 * Provider of a text record writer.
 */
public class StringRecordWriterProvider implements RecordWriterProvider<HdfsSinkConnectorConfig> {

  private static final Logger log = LoggerFactory.getLogger(StringRecordWriterProvider.class);
  private static final String EXTENSION = ".txt";
  private static final int WRITER_BUFFER_SIZE = 128 * 1024;
  private final HdfsStorage storage;

  /**
   * Constructor.
   *
   * @param storage the underlying storage implementation.
   */
  StringRecordWriterProvider(HdfsStorage storage) {
    this.storage = storage;
  }

  @Override
  public String getExtension() {
    return EXTENSION;
  }

  @Override
  public RecordWriter getRecordWriter(final HdfsSinkConnectorConfig conf, final String filename) {
    return new RecordWriter() {
      final OutputStream out = storage.create(filename, true);
      final OutputStreamWriter streamWriter = new OutputStreamWriter(out, Charset.defaultCharset());
      final BufferedWriter writer = new BufferedWriter(streamWriter, WRITER_BUFFER_SIZE);

<<<<<<< HEAD
        @Override
        public void write(SinkRecord record) {
          try {
            String value = (String) record.value();
            writer.write(value);
            writer.newLine();
          } catch (IOException e) {
            throw new ConnectException(e);
          }
=======
      @Override
      public void write(SinkRecord record) {
        try {
          String value = (String) record.value();
          writer.write(value);
          writer.newLine();
        } catch (IOException e) {
          throw new ConnectException(e);
>>>>>>> f23bf241
        }
      }

      @Override
      public void commit() {}

      @Override
      public void close() {
        try {
          writer.close();
        } catch (IOException e) {
          throw new ConnectException(e);
        }
      }
    };
  }
}<|MERGE_RESOLUTION|>--- conflicted
+++ resolved
@@ -61,17 +61,6 @@
       final OutputStreamWriter streamWriter = new OutputStreamWriter(out, Charset.defaultCharset());
       final BufferedWriter writer = new BufferedWriter(streamWriter, WRITER_BUFFER_SIZE);
 
-<<<<<<< HEAD
-        @Override
-        public void write(SinkRecord record) {
-          try {
-            String value = (String) record.value();
-            writer.write(value);
-            writer.newLine();
-          } catch (IOException e) {
-            throw new ConnectException(e);
-          }
-=======
       @Override
       public void write(SinkRecord record) {
         try {
@@ -80,7 +69,6 @@
           writer.newLine();
         } catch (IOException e) {
           throw new ConnectException(e);
->>>>>>> f23bf241
         }
       }
 
