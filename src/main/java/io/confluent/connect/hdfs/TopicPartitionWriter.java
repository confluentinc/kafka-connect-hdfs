/*
 * Copyright 2018 Confluent Inc.
 *
 * Licensed under the Confluent Community License (the "License"); you may not use
 * this file except in compliance with the License.  You may obtain a copy of the
 * License at
 *
 * http://www.confluent.io/confluent-community-license
 *
 * Unless required by applicable law or agreed to in writing, software
 * distributed under the License is distributed on an "AS IS" BASIS, WITHOUT
 * WARRANTIES OF ANY KIND, either express or implied.  See the License for the
 * specific language governing permissions and limitations under the License.
 */

package io.confluent.connect.hdfs;

import org.apache.hadoop.fs.FileStatus;
import org.apache.hadoop.fs.Path;
import org.apache.kafka.common.TopicPartition;
import org.apache.kafka.connect.data.Schema;
import org.apache.kafka.connect.errors.ConnectException;
import org.apache.kafka.connect.errors.IllegalWorkerStateException;
import org.apache.kafka.connect.errors.SchemaProjectorException;
import org.apache.kafka.connect.sink.SinkRecord;
import org.apache.kafka.connect.sink.SinkTaskContext;
import org.joda.time.DateTime;
import org.joda.time.DateTimeZone;
import org.slf4j.Logger;
import org.slf4j.LoggerFactory;

import java.io.IOException;
import java.util.ArrayList;
import java.util.HashMap;
import java.util.HashSet;
import java.util.LinkedList;
import java.util.List;
import java.util.Map;
import java.util.Queue;
import java.util.Set;
import java.util.concurrent.Callable;
import java.util.concurrent.ExecutorService;
import java.util.concurrent.Future;

import io.confluent.common.utils.Time;
import io.confluent.connect.avro.AvroData;
import io.confluent.connect.hdfs.errors.HiveMetaStoreException;
import io.confluent.connect.hdfs.filter.CommittedFileFilter;
import io.confluent.connect.hdfs.filter.TopicPartitionCommittedFileFilter;
import io.confluent.connect.hdfs.hive.HiveMetaStore;
import io.confluent.connect.hdfs.hive.HiveUtil;
import io.confluent.connect.hdfs.partitioner.Partitioner;
import io.confluent.connect.hdfs.storage.HdfsStorage;
import io.confluent.connect.storage.StorageSinkConnectorConfig;
import io.confluent.connect.storage.common.StorageCommonConfig;
import io.confluent.connect.storage.hive.HiveConfig;
import io.confluent.connect.storage.partitioner.PartitionerConfig;
import io.confluent.connect.storage.partitioner.TimeBasedPartitioner;
import io.confluent.connect.storage.partitioner.TimestampExtractor;
import io.confluent.connect.storage.schema.StorageSchemaCompatibility;
import io.confluent.connect.storage.wal.WAL;

public class TopicPartitionWriter {
  private static final Logger log = LoggerFactory.getLogger(TopicPartitionWriter.class);
  private static final TimestampExtractor WALLCLOCK =
      new TimeBasedPartitioner.WallclockTimestampExtractor();
  private final io.confluent.connect.storage.format.RecordWriterProvider<HdfsSinkConnectorConfig>
      newWriterProvider;
  private final String zeroPadOffsetFormat;
  private final boolean hiveIntegration;
  private final Time time;
  private final HdfsStorage storage;
  private final WAL wal;
  private final Map<String, String> tempFiles;
  private final Map<String, io.confluent.connect.storage.format.RecordWriter> writers;
  private final TopicPartition tp;
  private final Partitioner partitioner;
  private final TimestampExtractor timestampExtractor;
  private final boolean isWallclockBased;
  private final String url;
  private final String topicsDir;
  private State state;
  private final Queue<SinkRecord> buffer;
  private boolean recovered;
  private final SinkTaskContext context;
  private int recordCounter;
  private final int flushSize;
  private final long rotateIntervalMs;
  private Long lastRotate;
  private final long rotateScheduleIntervalMs;
  private long nextScheduledRotate;
  // This is one case where we cannot simply wrap the old or new RecordWriterProvider with the
  // other because they have incompatible requirements for some methods -- one requires the Hadoop
  // config + extra parameters, the other requires the ConnectorConfig and doesn't get the other
  // extra parameters. Instead, we have to (optionally) store one of each and use whichever one is
  // non-null.
  private final RecordWriterProvider writerProvider;
  private final HdfsSinkConnectorConfig connectorConfig;
  private final AvroData avroData;
  private final Set<String> appended;
  private long offset;
  private final Map<String, Long> startOffsets;
  private final Map<String, Long> offsets;
  private final long timeoutMs;
  private long failureTime;
  private final StorageSchemaCompatibility compatibility;
  private Schema currentSchema;
  private final String extension;
  private final DateTimeZone timeZone;
  private final String hiveDatabase;
  private final HiveMetaStore hiveMetaStore;
  private final io.confluent.connect.storage.format.SchemaFileReader<HdfsSinkConnectorConfig, Path>
      schemaFileReader;
  private final HiveUtil hive;
  private final ExecutorService executorService;
  private final Queue<Future<Void>> hiveUpdateFutures;
  private final Set<String> hivePartitions;

  public TopicPartitionWriter(
      TopicPartition tp,
      HdfsStorage storage,
      RecordWriterProvider writerProvider,
      io.confluent.connect.storage.format.RecordWriterProvider<HdfsSinkConnectorConfig>
          newWriterProvider,
      Partitioner partitioner,
      HdfsSinkConnectorConfig connectorConfig,
      SinkTaskContext context,
      AvroData avroData,
      Time time
  ) {
    this(
        tp,
        storage,
        writerProvider,
        newWriterProvider,
        partitioner,
        connectorConfig,
        context,
        avroData,
        null,
        null,
        null,
        null,
        null,
        time
    );
  }

  public TopicPartitionWriter(
      TopicPartition tp,
      HdfsStorage storage,
      RecordWriterProvider writerProvider,
      io.confluent.connect.storage.format.RecordWriterProvider<HdfsSinkConnectorConfig>
          newWriterProvider,
      Partitioner partitioner,
      HdfsSinkConnectorConfig config,
      SinkTaskContext context,
      AvroData avroData,
      HiveMetaStore hiveMetaStore,
      HiveUtil hive,
      io.confluent.connect.storage.format.SchemaFileReader<HdfsSinkConnectorConfig, Path>
          schemaFileReader,
      ExecutorService executorService,
      Queue<Future<Void>> hiveUpdateFutures,
      Time time
  ) {
    this.time = time;
    this.tp = tp;
    this.context = context;
    this.avroData = avroData;
    this.storage = storage;
    this.writerProvider = writerProvider;
    this.newWriterProvider = newWriterProvider;
    this.partitioner = partitioner;
    TimestampExtractor timestampExtractor = null;
    if (partitioner instanceof DataWriter.PartitionerWrapper) {
      io.confluent.connect.storage.partitioner.Partitioner<?> inner =
          ((DataWriter.PartitionerWrapper) partitioner).partitioner;
      if (TimeBasedPartitioner.class.isAssignableFrom(inner.getClass())) {
        timestampExtractor = ((TimeBasedPartitioner) inner).getTimestampExtractor();
      }
    }
    this.timestampExtractor = timestampExtractor != null ? timestampExtractor : WALLCLOCK;
    this.isWallclockBased = TimeBasedPartitioner.WallclockTimestampExtractor.class.isAssignableFrom(
        this.timestampExtractor.getClass()
    );
    this.url = storage.url();
    this.connectorConfig = storage.conf();
    this.schemaFileReader = schemaFileReader;

    topicsDir = config.getString(StorageCommonConfig.TOPICS_DIR_CONFIG);
    flushSize = config.getInt(HdfsSinkConnectorConfig.FLUSH_SIZE_CONFIG);
    rotateIntervalMs = config.getLong(HdfsSinkConnectorConfig.ROTATE_INTERVAL_MS_CONFIG);
    rotateScheduleIntervalMs = config.getLong(HdfsSinkConnectorConfig
        .ROTATE_SCHEDULE_INTERVAL_MS_CONFIG);
    timeoutMs = config.getLong(HdfsSinkConnectorConfig.RETRY_BACKOFF_CONFIG);
    compatibility = StorageSchemaCompatibility.getCompatibility(
<<<<<<< HEAD
        connectorConfig.getString(StorageSinkConnectorConfig.SCHEMA_COMPATIBILITY_CONFIG));
=======
        config.getString(HiveConfig.SCHEMA_COMPATIBILITY_CONFIG));
>>>>>>> f8d1ef35

    wal = storage.wal(config.logsDir(), tp);

    buffer = new LinkedList<>();
    writers = new HashMap<>();
    tempFiles = new HashMap<>();
    appended = new HashSet<>();
    startOffsets = new HashMap<>();
    offsets = new HashMap<>();
    state = State.RECOVERY_STARTED;
    failureTime = -1L;
    // The next offset to consume after the last commit (one more than last offset written to HDFS)
    offset = -1L;
    if (writerProvider != null) {
      extension = writerProvider.getExtension();
    } else if (newWriterProvider != null) {
      extension = newWriterProvider.getExtension();
    } else {
      throw new ConnectException(
          "Invalid state: either old or new RecordWriterProvider must be provided"
      );
    }
    zeroPadOffsetFormat = "%0"
        + config.getInt(HdfsSinkConnectorConfig.FILENAME_OFFSET_ZERO_PAD_WIDTH_CONFIG)
        + "d";

    hiveIntegration = config.getBoolean(HiveConfig.HIVE_INTEGRATION_CONFIG);
    if (hiveIntegration) {
      hiveDatabase = config.getString(HiveConfig.HIVE_DATABASE_CONFIG);
    } else {
      hiveDatabase = null;
    }

    this.hiveMetaStore = hiveMetaStore;
    this.hive = hive;
    this.executorService = executorService;
    this.hiveUpdateFutures = hiveUpdateFutures;
    hivePartitions = new HashSet<>();

    if (rotateScheduleIntervalMs > 0) {
      timeZone = DateTimeZone.forID(config.getString(PartitionerConfig.TIMEZONE_CONFIG));
    } else {
      timeZone = null;
    }

    // Initialize rotation timers
    updateRotationTimers(null);
  }

  @SuppressWarnings("fallthrough")
  public boolean recover() {
    try {
      switch (state) {
        case RECOVERY_STARTED:
          log.info("Started recovery for topic partition {}", tp);
          pause();
          nextState();
        case RECOVERY_PARTITION_PAUSED:
          log.debug("Start recovery state: Apply WAL for topic partition {}", tp);
          applyWAL();
          nextState();
        case WAL_APPLIED:
          log.debug("Start recovery state: Truncate WAL for topic partition {}", tp);
          truncateWAL();
          nextState();
        case WAL_TRUNCATED:
          log.debug("Start recovery state: Reset Offsets for topic partition {}", tp);
          resetOffsets();
          nextState();
        case OFFSET_RESET:
          log.debug("Start recovery state: Resume for topic partition {}", tp);
          resume();
          nextState();
          log.info("Finished recovery for topic partition {}", tp);
          break;
        default:
          log.error(
              "{} is not a valid state to perform recovery for topic partition {}.",
              state,
              tp
          );
      }
    } catch (ConnectException e) {
      log.error("Recovery failed at state {}", state, e);
      setRetryTimeout(timeoutMs);
      return false;
    }
    return true;
  }

  private void updateRotationTimers(SinkRecord currentRecord) {
    long now = time.milliseconds();
    // Wallclock-based partitioners should be independent of the record argument.
    lastRotate = isWallclockBased
                 ? (Long) now
                 : currentRecord != null ? timestampExtractor.extract(currentRecord) : null;
    if (log.isDebugEnabled() && rotateIntervalMs > 0) {
      log.debug(
          "Update last rotation timer. Next rotation for {} will be in {}ms",
          tp,
          rotateIntervalMs
      );
    }
    if (rotateScheduleIntervalMs > 0) {
      nextScheduledRotate = DateTimeUtils.getNextTimeAdjustedByDay(
          now,
          rotateScheduleIntervalMs,
          timeZone
      );
      if (log.isDebugEnabled()) {
        log.debug(
            "Update scheduled rotation timer. Next rotation for {} will be at {}",
            tp,
            new DateTime(nextScheduledRotate).withZone(timeZone).toString()
        );
      }
    }
  }

  @SuppressWarnings("fallthrough")
  public void write() {
    long now = time.milliseconds();
    SinkRecord currentRecord = null;
    if (failureTime > 0 && now - failureTime < timeoutMs) {
      return;
    }
    if (state.compareTo(State.WRITE_STARTED) < 0) {
      boolean success = recover();
      if (!success) {
        return;
      }
      updateRotationTimers(null);
    }
    while (!buffer.isEmpty()) {
      try {
        switch (state) {
          case WRITE_STARTED:
            pause();
            nextState();
          case WRITE_PARTITION_PAUSED:
            if (currentSchema == null) {
              if (compatibility != StorageSchemaCompatibility.NONE && offset != -1) {
                String topicDir = FileUtils.topicDirectory(url, topicsDir, tp.topic());
                CommittedFileFilter filter = new TopicPartitionCommittedFileFilter(tp);
                FileStatus fileStatusWithMaxOffset = FileUtils.fileStatusWithMaxOffset(
                    storage,
                    new Path(topicDir),
                    filter
                );
                if (fileStatusWithMaxOffset != null) {
                  currentSchema = schemaFileReader.getSchema(
                      connectorConfig,
                      fileStatusWithMaxOffset.getPath()
                  );
                }
              }
            }
            SinkRecord record = buffer.peek();
            currentRecord = record;
            Schema valueSchema = record.valueSchema();
            if ((recordCounter <= 0 && currentSchema == null && valueSchema != null)
                || compatibility.shouldChangeSchema(record, null, currentSchema)) {
              currentSchema = valueSchema;
              if (hiveIntegration) {
                createHiveTable();
                alterHiveSchema();
              }
              if (recordCounter > 0) {
                nextState();
              } else {
                break;
              }
            } else {
              if (shouldRotateAndMaybeUpdateTimers(currentRecord, now)) {
                log.info(
                    "Starting commit and rotation for topic partition {} with start offsets {} "
                        + "and end offsets {}",
                    tp,
                    startOffsets,
                    offsets
                );
                nextState();
                // Fall through and try to rotate immediately
              } else {
                SinkRecord projectedRecord = compatibility.project(record, null, currentSchema);
                writeRecord(projectedRecord);
                buffer.poll();
                break;
              }
            }
          case SHOULD_ROTATE:
            updateRotationTimers(currentRecord);
            closeTempFile();
            nextState();
          case TEMP_FILE_CLOSED:
            appendToWAL();
            nextState();
          case WAL_APPENDED:
            commitFile();
            nextState();
          case FILE_COMMITTED:
            setState(State.WRITE_PARTITION_PAUSED);
            break;
          default:
            log.error("{} is not a valid state to write record for topic partition {}.", state, tp);
        }
      } catch (SchemaProjectorException | IllegalWorkerStateException | HiveMetaStoreException e) {
        throw new RuntimeException(e);
      } catch (ConnectException e) {
        log.error("Exception on topic partition {}: ", tp, e);
        failureTime = time.milliseconds();
        setRetryTimeout(timeoutMs);
        break;
      }
    }
    if (buffer.isEmpty()) {
      try {
        switch (state) {
          case WRITE_STARTED:
            pause();
            nextState();
          case WRITE_PARTITION_PAUSED:
            // committing files after waiting for rotateIntervalMs time but less than flush.size
            // records available
            if (recordCounter == 0 || !shouldRotateAndMaybeUpdateTimers(currentRecord, now)) {
              break;
            } 
            
            log.info(
                  "committing files after waiting for rotateIntervalMs time but less than "
                      + "flush.size records available."
            );
            nextState();
          case SHOULD_ROTATE:
            updateRotationTimers(currentRecord);
            closeTempFile();
            nextState();
          case TEMP_FILE_CLOSED:
            appendToWAL();
            nextState();
          case WAL_APPENDED:
            commitFile();
            nextState();
          case FILE_COMMITTED:
            break;
          default:
            log.error("{} is not a valid state to empty batch for topic partition {}.", state, tp);
        }
      } catch (ConnectException e) {
        log.error("Exception on topic partition {}: ", tp, e);
        failureTime = time.milliseconds();
        setRetryTimeout(timeoutMs);
        return;
      }

      resume();
      state = State.WRITE_STARTED;
    }
  }

  public void close() throws ConnectException {
    log.debug("Closing TopicPartitionWriter {}", tp);
    List<Exception> exceptions = new ArrayList<>();
    for (String encodedPartition : tempFiles.keySet()) {
      log.debug(
          "Discarding in progress tempfile {} for {} {}",
          tempFiles.get(encodedPartition),
          tp,
          encodedPartition
      );

      try {
        closeTempFile(encodedPartition);
      } catch (ConnectException e) {
        log.error(
            "Error closing temp file {} for {} {} when closing TopicPartitionWriter:",
            tempFiles.get(encodedPartition),
            tp,
            encodedPartition,
            e
        );
      }

      try {
        deleteTempFile(encodedPartition);
      } catch (ConnectException e) {
        log.error(
            "Error deleting temp file {} for {} {} when closing TopicPartitionWriter:",
            tempFiles.get(encodedPartition),
            tp,
            encodedPartition,
            e
        );
      }
    }

    writers.clear();

    try {
      wal.close();
    } catch (ConnectException e) {
      log.error("Error closing {}.", wal.getLogFile(), e);
      exceptions.add(e);
    }
    startOffsets.clear();
    offsets.clear();

    if (exceptions.size() != 0) {
      StringBuilder sb = new StringBuilder();
      for (Exception exception : exceptions) {
        sb.append(exception.getMessage());
        sb.append("\n");
      }
      throw new ConnectException("Error closing writer: " + sb.toString());
    }
  }

  public void buffer(SinkRecord sinkRecord) {
    buffer.add(sinkRecord);
  }

  /**
   * HDFS Connector tracks offsets in filenames in HDFS (for Exactly Once Semantics) as the last
   * record's offset that was written to the last file in HDFS.
   * This method returns the next offset after the last one in HDFS, useful for some APIs
   * (like Kafka Consumer offset tracking).
   *
   * @return Next offset after the last offset written to HDFS, or -1 if no file has been committed
   *     yet
   */
  public long offset() {
    return offset;
  }

  public TopicPartition topicPartition() {
    return tp;
  }

  Map<String, io.confluent.connect.storage.format.RecordWriter> getWriters() {
    return writers;
  }

  public Map<String, String> getTempFiles() {
    return tempFiles;
  }

  private String getDirectory(String encodedPartition) {
    return partitioner.generatePartitionedPath(tp.topic(), encodedPartition);
  }

  private void nextState() {
    state = state.next();
  }

  private void setState(State state) {
    this.state = state;
  }

  private boolean shouldRotateAndMaybeUpdateTimers(SinkRecord currentRecord, long now) {
    Long currentTimestamp = null;
    if (isWallclockBased) {
      currentTimestamp = now;
    } else if (currentRecord != null) {
      currentTimestamp = timestampExtractor.extract(currentRecord);
      lastRotate = lastRotate == null ? currentTimestamp : lastRotate;
    }

    boolean periodicRotation = rotateIntervalMs > 0
        && currentTimestamp != null
        && lastRotate != null
        && currentTimestamp - lastRotate >= rotateIntervalMs;
    boolean scheduledRotation = rotateScheduleIntervalMs > 0 && now >= nextScheduledRotate;
    boolean messageSizeRotation = recordCounter >= flushSize;

    log.trace(
        "Should apply periodic time-based rotation (rotateIntervalMs: '{}', lastRotate: "
            + "'{}', timestamp: '{}')? {}",
        rotateIntervalMs,
        lastRotate,
        currentTimestamp,
        periodicRotation
    );

    log.trace(
        "Should apply scheduled rotation: (rotateScheduleIntervalMs: '{}', nextScheduledRotate:"
            + " '{}', now: '{}')? {}",
        rotateScheduleIntervalMs,
        nextScheduledRotate,
        now,
        scheduledRotation
    );

    log.trace(
        "Should apply size-based rotation (count {} >= flush size {})? {}",
        recordCounter,
        flushSize,
        messageSizeRotation
    );

    return periodicRotation || scheduledRotation || messageSizeRotation;
  }

  private void readOffset() throws ConnectException {
    String path = FileUtils.topicDirectory(url, topicsDir, tp.topic());
    CommittedFileFilter filter = new TopicPartitionCommittedFileFilter(tp);
    FileStatus fileStatusWithMaxOffset = FileUtils.fileStatusWithMaxOffset(
        storage,
        new Path(path),
        filter
    );
    if (fileStatusWithMaxOffset != null) {
      long lastCommittedOffsetToHdfs = FileUtils.extractOffset(
          fileStatusWithMaxOffset.getPath().getName());
      // `offset` represents the next offset to read after the most recent commit
      offset = lastCommittedOffsetToHdfs + 1;
    }
  }

  private void pause() {
    context.pause(tp);
  }

  private void resume() {
    context.resume(tp);
  }

  private io.confluent.connect.storage.format.RecordWriter getWriter(
      SinkRecord record,
      String encodedPartition
  ) throws ConnectException {
    if (writers.containsKey(encodedPartition)) {
      return writers.get(encodedPartition);
    }
    String tempFile = getTempFile(encodedPartition);

    final io.confluent.connect.storage.format.RecordWriter writer;
    try {
      if (writerProvider != null) {
        writer = new OldRecordWriterWrapper(
            writerProvider.getRecordWriter(
                connectorConfig.getHadoopConfiguration(),
                tempFile,
                record,
                avroData
            )
        );
      } else if (newWriterProvider != null) {
        writer = newWriterProvider.getRecordWriter(connectorConfig, tempFile);
      } else {
        throw new ConnectException(
            "Invalid state: either old or new RecordWriterProvider must be provided"
        );
      }
    } catch (IOException e) {
      throw new ConnectException("Couldn't create RecordWriter", e);
    }

    writers.put(encodedPartition, writer);
    if (hiveIntegration && !hivePartitions.contains(encodedPartition)) {
      addHivePartition(encodedPartition);
      hivePartitions.add(encodedPartition);
    }
    return writer;
  }

  private String getTempFile(String encodedPartition) {
    String tempFile;
    if (tempFiles.containsKey(encodedPartition)) {
      tempFile = tempFiles.get(encodedPartition);
    } else {
      String directory = HdfsSinkConnectorConstants.TEMPFILE_DIRECTORY
          + getDirectory(encodedPartition);
      tempFile = FileUtils.tempFileName(url, topicsDir, directory, extension);
      tempFiles.put(encodedPartition, tempFile);
    }
    return tempFile;
  }

  private void applyWAL() throws ConnectException {
    if (!recovered) {
      wal.apply();
    }
  }

  private void truncateWAL() throws ConnectException {
    if (!recovered) {
      wal.truncate();
    }
  }

  private void resetOffsets() throws ConnectException {
    if (!recovered) {
      readOffset();
      // Note that we must *always* request that we seek to an offset here. Currently the
      // framework will still commit Kafka offsets even though we track our own (see KAFKA-3462),
      // which can result in accidentally using that offset if one was committed but no files
      // were rolled to their final location in HDFS (i.e. some data was accepted, written to a
      // tempfile, but then that tempfile was discarded). To protect against this, even if we
      // just want to start at offset 0 or reset to the earliest offset, we specify that
      // explicitly to forcibly override any committed offsets.
      if (offset > 0) {
        log.debug("Resetting offset for {} to {}", tp, offset);
        context.offset(tp, offset);
      } else {
        // The offset was not found, so rather than forcibly set the offset to 0 we let the
        // consumer decide where to start based upon standard consumer offsets (if available)
        // or the consumer's `auto.offset.reset` configuration
        log.debug("Resetting offset for {} based upon existing consumer group offsets or, if "
                  + "there are none, the consumer's 'auto.offset.reset' value.",
            tp);
      }
      recovered = true;
    }
  }

  private void writeRecord(SinkRecord record) {
    if (offset == -1) {
      offset = record.kafkaOffset();
    }

    String encodedPartition = partitioner.encodePartition(record);
    io.confluent.connect.storage.format.RecordWriter writer = getWriter(record, encodedPartition);
    writer.write(record);

    if (!startOffsets.containsKey(encodedPartition)) {
      startOffsets.put(encodedPartition, record.kafkaOffset());
    }
    offsets.put(encodedPartition, record.kafkaOffset());
    recordCounter++;
  }

  private void closeTempFile(String encodedPartition) {
    // Here we remove the writer first, and then if non-null attempt to close it.
    // This is the correct logic, because if `close()` throws an exception and fails, the task
    // will catch this an ultimately retry writing the records in that topic partition.
    // But to do so, we need to get a new `RecordWriter`, and `getWriter(...)` would only
    // do that if there is no existing writer in the `writers` map.
    // Plus, once a `writer.close()` method is called, per the `Closeable` contract we should
    // not use it again. Therefore, it's actually better to remove the writer before
    // trying to close it, even if the close attempt fails.
    io.confluent.connect.storage.format.RecordWriter writer = writers.remove(encodedPartition);
    if (writer != null) {
      writer.close();
    }
  }

  private void closeTempFile() {
    ConnectException connectException = null;
    for (String encodedPartition : tempFiles.keySet()) {
      // Close the file and propagate any errors
      try {
        closeTempFile(encodedPartition);
      } catch (ConnectException e) {
        // still want to close all of the other data writers
        connectException = e;
        log.error(
            "Failed to close temporary file for partition {}. The connector will attempt to"
                + " rewrite the temporary file.",
            encodedPartition
        );
      }
    }

    if (connectException != null) {
      // at least one tmp file did not close properly therefore will try to recreate the tmp and
      // delete all buffered records + tmp files and start over because otherwise there will be
      // duplicates, since there is no way to reclaim the records in the tmp file.
      for (String encodedPartition : tempFiles.keySet()) {
        try {
          deleteTempFile(encodedPartition);
        } catch (ConnectException e) {
          log.error("Failed to delete tmp file {}", tempFiles.get(encodedPartition), e);
        }
        startOffsets.remove(encodedPartition);
        offsets.remove(encodedPartition);
        buffer.clear();
      }

      log.debug("Resetting offset for {} to {}", tp, offset);
      context.offset(tp, offset);

      recordCounter = 0;
      throw connectException;
    }
  }

  private void appendToWAL(String encodedPartition) {
    String tempFile = tempFiles.get(encodedPartition);
    if (appended.contains(tempFile)) {
      return;
    }
    if (!startOffsets.containsKey(encodedPartition)) {
      return;
    }
    long startOffset = startOffsets.get(encodedPartition);
    long endOffset = offsets.get(encodedPartition);
    String directory = getDirectory(encodedPartition);
    String committedFile = FileUtils.committedFileName(
        url,
        topicsDir,
        directory,
        tp,
        startOffset,
        endOffset,
        extension,
        zeroPadOffsetFormat
    );
    wal.append(tempFile, committedFile);
    appended.add(tempFile);
  }

  private void appendToWAL() {
    beginAppend();
    for (String encodedPartition : tempFiles.keySet()) {
      appendToWAL(encodedPartition);
    }
    endAppend();
  }

  private void beginAppend() {
    if (!appended.contains(WAL.beginMarker)) {
      wal.append(WAL.beginMarker, "");
    }
  }

  private void endAppend() {
    if (!appended.contains(WAL.endMarker)) {
      wal.append(WAL.endMarker, "");
    }
  }

  private void commitFile() {
    log.debug("Committing files");
    appended.clear();
    for (String encodedPartition : tempFiles.keySet()) {
      commitFile(encodedPartition);
    }
  }

  private void commitFile(String encodedPartition) {
    log.debug("Committing file for partition {}", encodedPartition);
    if (!startOffsets.containsKey(encodedPartition)) {
      return;
    }
    long startOffset = startOffsets.get(encodedPartition);
    long endOffset = offsets.get(encodedPartition);
    String tempFile = tempFiles.get(encodedPartition);
    String directory = getDirectory(encodedPartition);
    String committedFile = FileUtils.committedFileName(
        url,
        topicsDir,
        directory,
        tp,
        startOffset,
        endOffset,
        extension,
        zeroPadOffsetFormat
    );

    String directoryName = FileUtils.directoryName(url, topicsDir, directory);
    if (!storage.exists(directoryName)) {
      storage.create(directoryName);
    }
    storage.commit(tempFile, committedFile);
    startOffsets.remove(encodedPartition);
    offsets.remove(encodedPartition);
    offset = offset + recordCounter; // offset of next record to be reading
    recordCounter = 0;
    log.info("Committed {} for {}", committedFile, tp);
  }

  private void deleteTempFile(String encodedPartition) {
    storage.delete(tempFiles.get(encodedPartition));
  }

  private void setRetryTimeout(long timeoutMs) {
    context.timeout(timeoutMs);
  }

  private void createHiveTable() {
    Future<Void> future = executorService.submit(new Callable<Void>() {
      @Override
      public Void call() throws HiveMetaStoreException {
        try {
          hive.createTable(hiveDatabase, tp.topic(), currentSchema, partitioner);
        } catch (Throwable e) {
          log.error("Creating Hive table threw unexpected error", e);
        }
        return null;
      }
    });
    hiveUpdateFutures.add(future);
  }

  private void alterHiveSchema() {
    Future<Void> future = executorService.submit(new Callable<Void>() {
      @Override
      public Void call() throws HiveMetaStoreException {
        try {
          hive.alterSchema(hiveDatabase, tp.topic(), currentSchema);
        } catch (Throwable e) {
          log.error("Altering Hive schema threw unexpected error", e);
        }
        return null;
      }
    });
    hiveUpdateFutures.add(future);
  }

  private void addHivePartition(final String location) {
    Future<Void> future = executorService.submit(new Callable<Void>() {
      @Override
      public Void call() throws Exception {
        try {
          hiveMetaStore.addPartition(hiveDatabase, tp.topic(), location);
        } catch (Throwable e) {
          log.error("Adding Hive partition threw unexpected error", e);
        }
        return null;
      }
    });
    hiveUpdateFutures.add(future);
  }

  private enum State {
    RECOVERY_STARTED,
    RECOVERY_PARTITION_PAUSED,
    WAL_APPLIED,
    WAL_TRUNCATED,
    OFFSET_RESET,
    WRITE_STARTED,
    WRITE_PARTITION_PAUSED,
    SHOULD_ROTATE,
    TEMP_FILE_CLOSED,
    WAL_APPENDED,
    FILE_COMMITTED;

    private static State[] vals = values();

    public State next() {
      return vals[(this.ordinal() + 1) % vals.length];
    }
  }
}<|MERGE_RESOLUTION|>--- conflicted
+++ resolved
@@ -195,11 +195,7 @@
         .ROTATE_SCHEDULE_INTERVAL_MS_CONFIG);
     timeoutMs = config.getLong(HdfsSinkConnectorConfig.RETRY_BACKOFF_CONFIG);
     compatibility = StorageSchemaCompatibility.getCompatibility(
-<<<<<<< HEAD
-        connectorConfig.getString(StorageSinkConnectorConfig.SCHEMA_COMPATIBILITY_CONFIG));
-=======
-        config.getString(HiveConfig.SCHEMA_COMPATIBILITY_CONFIG));
->>>>>>> f8d1ef35
+        config.getString(StorageSinkConnectorConfig.SCHEMA_COMPATIBILITY_CONFIG));
 
     wal = storage.wal(config.logsDir(), tp);
 
