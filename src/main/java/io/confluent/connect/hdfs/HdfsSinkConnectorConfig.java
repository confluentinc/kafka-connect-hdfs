--- conflicted
+++ resolved
@@ -374,7 +374,6 @@
     addToGlobal(commonConfig);
     addToGlobal(this);
     this.url = extractUrl();
-<<<<<<< HEAD
     try {
       String topicRegex = getString(TOPIC_CAPTURE_GROUPS_REGEX_CONFIG);
       this.topicRegexCaptureGroup = topicRegex != null ? Pattern.compile(topicRegex) : null;
@@ -389,7 +388,6 @@
     logDirGroupsMaxIndex = getMaxIndexToReplace(getString(LOGS_DIR_CONFIG));
 
     validateDirsAndRegex();
-=======
     validateTimezone();
   }
 
@@ -409,7 +407,6 @@
           )
       );
     }
->>>>>>> ed3f425b
   }
 
   public static Map<String, String> addDefaults(Map<String, String> props) {
